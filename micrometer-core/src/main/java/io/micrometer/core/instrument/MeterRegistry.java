/**
 * Copyright 2017 Pivotal Software, Inc.
 * <p>
 * Licensed under the Apache License, Version 2.0 (the "License");
 * you may not use this file except in compliance with the License.
 * You may obtain a copy of the License at
 * <p>
 * http://www.apache.org/licenses/LICENSE-2.0
 * <p>
 * Unless required by applicable law or agreed to in writing, software
 * distributed under the License is distributed on an "AS IS" BASIS,
 * WITHOUT WARRANTIES OR CONDITIONS OF ANY KIND, either express or implied.
 * See the License for the specific language governing permissions and
 * limitations under the License.
 */
package io.micrometer.core.instrument;

import io.micrometer.core.instrument.Meter.Id;
import io.micrometer.core.instrument.config.MeterFilter;
import io.micrometer.core.instrument.config.NamingConvention;
import io.micrometer.core.instrument.distribution.DistributionStatisticConfig;
import io.micrometer.core.instrument.distribution.pause.ClockDriftPauseDetector;
import io.micrometer.core.instrument.distribution.pause.PauseDetector;
import io.micrometer.core.instrument.noop.*;
import io.micrometer.core.instrument.search.MeterNotFoundException;
import io.micrometer.core.instrument.search.RequiredSearch;
import io.micrometer.core.instrument.search.Search;
import io.micrometer.core.instrument.util.TimeUtils;
import io.micrometer.core.lang.Nullable;

import java.time.Duration;
import java.util.*;
import java.util.concurrent.CopyOnWriteArrayList;
import java.util.concurrent.TimeUnit;
import java.util.concurrent.atomic.AtomicBoolean;
import java.util.function.*;

import static java.util.Collections.emptyList;
import static java.util.Objects.requireNonNull;

/**
 * Creates and manages your application's set of meters. Exporters use the meter registry to iterate
 * over the set of meters instrumenting your application, and then further iterate over each meter's metrics, generally
 * resulting in a time series in the metrics backend for each combination of metrics and dimensions.
 * <p>
 * MeterRegistry may be used in a reactive context. As such, implementations must not negatively impact the calling
 * thread, e.g. it should respond immediately by avoiding IO call, deep stack recursion or any coordination.
 *
 * @author Jon Schneider
 */
public abstract class MeterRegistry implements AutoCloseable {
    protected final Clock clock;
    private final Object meterMapLock = new Object();
    private final List<MeterFilter> filters = new CopyOnWriteArrayList<>();
    private final List<Consumer<Meter>> meterAddedListeners = new CopyOnWriteArrayList<>();
    private final Config config = new Config();
    private final More more = new More();
    private volatile Map<Id, Meter> meterMap = Collections.emptyMap();
    private final AtomicBoolean closed = new AtomicBoolean(false);
    private PauseDetector pauseDetector = new ClockDriftPauseDetector(
            Duration.ofMillis(100),
            Duration.ofMillis(100)
    );

    /**
     * We'll use snake case as a general-purpose default for registries because it is the most
     * likely to result in a portable name. Camel casing is also perfectly acceptable. '-' and '.'
     * separators can pose problems for some monitoring systems. '-' is interpreted as metric
     * subtraction in some (including Prometheus), and '.' is used to flatten tags into hierarchical
     * names when shipping metrics to hierarchical backends such as Graphite.
     */
    private NamingConvention namingConvention = NamingConvention.snakeCase;

    protected MeterRegistry(Clock clock) {
        requireNonNull(clock);
        this.clock = clock;
    }

    /**
     * Build a new gauge to be added to the registry. This is guaranteed to only be called if the gauge doesn't already exist.
     *
     * @param id            The id that uniquely identifies the gauge.
     * @param obj           State object used to compute a value.
     * @param valueFunction Function that is applied on the value for the number.
     * @param <T>           The type of the state object from which the gauge value is extracted.
     * @return A new gauge.
     */
    protected abstract <T> Gauge newGauge(Meter.Id id, @Nullable T obj, ToDoubleFunction<T> valueFunction);

    /**
     * Build a new counter to be added to the registry. This is guaranteed to only be called if the counter doesn't already exist.
     *
     * @param id The id that uniquely identifies the counter.
     * @return A new counter.
     */
    protected abstract Counter newCounter(Meter.Id id);

    /**
     * Build a new long task timer to be added to the registry. This is guaranteed to only be called if the long task timer doesn't already exist.
     *
     * @param id The id that uniquely identifies the long task timer.
     * @return A new long task timer.
     */
    protected abstract LongTaskTimer newLongTaskTimer(Meter.Id id);

    /**
     * Build a new timer to be added to the registry. This is guaranteed to only be called if the timer doesn't already exist.
     *
     * @param id                          The id that uniquely identifies the timer.
     * @param distributionStatisticConfig Configuration for published distribution statistics.
     * @param pauseDetector               The pause detector to use for coordinated omission compensation.
     * @return A new timer.
     */
    protected abstract Timer newTimer(Meter.Id id, DistributionStatisticConfig distributionStatisticConfig, PauseDetector pauseDetector);

    /**
     * Build a new distribution summary to be added to the registry. This is guaranteed to only be called if the distribution summary doesn't already exist.
     *
     * @param id                          The id that uniquely identifies the distribution summary.
     * @param distributionStatisticConfig Configuration for published distribution statistics.
     * @param scale                       Multiply every recorded sample by this factor.
     * @return A new distribution summary.
     */
    protected abstract DistributionSummary newDistributionSummary(Meter.Id id, DistributionStatisticConfig distributionStatisticConfig, double scale);

    /**
     * Build a new custom meter to be added to the registry. This is guaranteed to only be called if the custom meter doesn't already exist.
     *
     * @param id           The id that uniquely identifies the custom meter.
     * @param type         What kind of meter this is.
     * @param measurements A set of measurements describing how to sample this meter.
     * @return A new custom meter.
     */
    protected abstract Meter newMeter(Meter.Id id, Meter.Type type, Iterable<Measurement> measurements);

    /**
     * Build a new time gauge to be added to the registry. This is guaranteed to only be called if the time gauge doesn't already exist.
     *
     * @param id                The id that uniquely identifies the time gauge.
     * @param obj               The state object from which the value function derives a measurement.
     * @param valueFunctionUnit The base unit of time returned by the value function.
     * @param valueFunction     A function returning a time value that can go up or down.
     * @param <T>               The type of the object upon which the value function derives a measurement.
     * @return A new time gauge.
     */
    protected <T> TimeGauge newTimeGauge(Meter.Id id, T obj, TimeUnit valueFunctionUnit, ToDoubleFunction<T> valueFunction) {
        Meter.Id withUnit = id.withBaseUnit(getBaseTimeUnitStr());
        Gauge gauge = newGauge(withUnit, obj, obj2 -> TimeUtils.convert(valueFunction.applyAsDouble(obj2), valueFunctionUnit, getBaseTimeUnit()));

        return new TimeGauge() {
            @Override
            public Id getId() {
                return id;
            }

            @Override
            public double value() {
                return gauge.value();
            }

            @Override
            public TimeUnit baseTimeUnit() {
                return getBaseTimeUnit();
            }
        };
    }

    /**
     * Build a new function timer to be added to the registry. This is guaranteed to only be called if the function timer doesn't already exist.
     *
     * @param id                     The id that uniquely identifies the function timer.
     * @param obj                    The state object from which the count and total functions derive measurements.
     * @param countFunction          A monotonically increasing count function.
     * @param totalTimeFunction      A monotonically increasing total time function.
     * @param totalTimeFunctionUnits The base unit of time of the totals returned by the total time function.
     * @param <T>                    The type of the object upon which the value functions derives their measurements.
     * @return A new function timer.
     */
    protected abstract <T> FunctionTimer newFunctionTimer(Meter.Id id, T obj, ToLongFunction<T> countFunction, ToDoubleFunction<T> totalTimeFunction, TimeUnit totalTimeFunctionUnits);

    /**
     * Build a new function counter to be added to the registry. This is guaranteed to only be called if the function counter doesn't already exist.
     *
     * @param id            The id that uniquely identifies the function counter.
     * @param obj           The state object from which the count function derives a measurement.
     * @param countFunction A monotonically increasing count function.
     * @param <T>           The type of the object upon which the value function derives a measurement.
     * @return A new function counter.
     */
    protected abstract <T> FunctionCounter newFunctionCounter(Id id, T obj, ToDoubleFunction<T> countFunction);

    protected List<Tag> getConventionTags(Meter.Id id) {
        return id.getConventionTags(config().namingConvention());
    }

    protected String getConventionName(Meter.Id id) {
        return id.getConventionName(config().namingConvention());
    }

    /**
     * @return the registry's base TimeUnit. Must not be null.
     */
    protected abstract TimeUnit getBaseTimeUnit();

    /**
     * Every custom registry implementation should define a default histogram expiry at a minimum:
     * <pre>
     * DistributionStatisticConfig.builder()
     *    .expiry(defaultStep)
     *    .build()
     *    .merge(DistributionStatisticConfig.DEFAULT);
     * </pre>
     *
     * @return The default distribution statistics config.
     */
    protected abstract DistributionStatisticConfig defaultHistogramConfig();

    private String getBaseTimeUnitStr() {
        return getBaseTimeUnit().toString().toLowerCase();
    }

    /**
     * Only used by {@link Counter#builder(String)}.
     *
     * @param id The identifier for this counter.
     * @return A new or existing counter.
     */
    Counter counter(Meter.Id id) {
        return registerMeterIfNecessary(Counter.class, id, this::newCounter, NoopCounter::new);
    }

    /**
     * Only used by {@link Gauge#builder(String, Object, ToDoubleFunction)}.
     *
     * @param id            The identifier for this gauge.
     * @param obj           State object used to compute a value.
     * @param valueFunction Function that is applied on the value for the number.
     * @param <T>           The type of the state object from which the gauge value is extracted.
     * @return A new or existing long task timer.
     */
    <T> Gauge gauge(Meter.Id id, @Nullable T obj, ToDoubleFunction<T> valueFunction) {
        return registerMeterIfNecessary(Gauge.class, id, id2 -> newGauge(id2, obj, valueFunction), NoopGauge::new);
    }

    /**
     * Only used by {@link Timer#builder(String)}.
     *
     * @param id                          The identifier for this timer.
     * @param distributionStatisticConfig Configuration that governs how distribution statistics are computed.
     * @return A new or existing timer.
     */
    Timer timer(Meter.Id id, DistributionStatisticConfig distributionStatisticConfig, PauseDetector pauseDetectorOverride) {
        return registerMeterIfNecessary(Timer.class, id, distributionStatisticConfig, (id2, filteredConfig) -> {
            Meter.Id withUnit = id2.withBaseUnit(getBaseTimeUnitStr());
            return newTimer(withUnit, filteredConfig.merge(defaultHistogramConfig()), pauseDetectorOverride);
        }, NoopTimer::new);
    }

    /**
     * Only used by {@link DistributionSummary#builder(String)}.
     *
     * @param id                          The identifier for this distribution summary.
     * @param distributionStatisticConfig Configuration that governs how distribution statistics are computed.
     * @return A new or existing distribution summary.
     */
    DistributionSummary summary(Meter.Id id, DistributionStatisticConfig distributionStatisticConfig, double scale) {
        return registerMeterIfNecessary(DistributionSummary.class, id, distributionStatisticConfig, (id2, filteredConfig) ->
                newDistributionSummary(id2, filteredConfig.merge(defaultHistogramConfig()), scale), NoopDistributionSummary::new);
    }

    /**
     * Register a custom meter type.
     *
     * @param id           Id of the meter being registered.
     * @param type         Meter type, which may be used by naming conventions to normalize the name.
     * @param measurements A sequence of measurements describing how to sample the meter.
     * @return The registry.
     */
    Meter register(Meter.Id id, Meter.Type type, Iterable<Measurement> measurements) {
        return registerMeterIfNecessary(Meter.class, id, id2 -> newMeter(id2, type, measurements), NoopMeter::new);
    }

    /**
     * @return The set of registered meters.
     */
    public List<Meter> getMeters() {
        return Collections.unmodifiableList(new ArrayList<>(meterMap.values()));
    }

    /**
     * Iterate over each meter in the registry.
     *
     * @param consumer Consumer of each meter during iteration.
     */
    public void forEachMeter(Consumer<? super Meter> consumer) {
        meterMap.values().forEach(consumer);
    }

    /**
     * @return A configuration object used to change the behavior of this registry.
     */
    public Config config() {
        return config;
    }

    /**
     * Initiate a search beginning with a metric name. If constraints added in the search are not satisfied, the search
     * will return {@code null}.
     *
     * @param name The meter name to locate.
     * @return A new search.
     */
    public Search find(String name) {
<<<<<<< HEAD
        return Search.search(this).name(name);
=======
        return Search.in(this).name(name);
>>>>>>> 59e8bfd9
    }

    /**
     * Initiate a search beginning with a metric name. All constraints added in the search must be satisfied or
     * an {@link MeterNotFoundException} is thrown.
     *
     * @param name The meter name to locate.
     * @return A new search.
     */
    public RequiredSearch get(String name) {
<<<<<<< HEAD
        return RequiredSearch.search(this).name(name);
=======
        return RequiredSearch.in(this).name(name);
>>>>>>> 59e8bfd9
    }

    /**
     * Tracks a monotonically increasing value.
     *
     * @param name The base metric name
     * @param tags Sequence of dimensions for breaking down the name.
     * @return A new or existing counter.
     */
    public Counter counter(String name, Iterable<Tag> tags) {
        return Counter.builder(name).tags(tags).register(this);
    }

    /**
     * Tracks a monotonically increasing value.
     *
     * @param name The base metric name
     * @param tags MUST be an even number of arguments representing key/value pairs of tags.
     * @return A new or existing counter.
     */
    public Counter counter(String name, String... tags) {
        return counter(name, Tags.of(tags));
    }

    /**
     * Measures the distribution of samples.
     *
     * @param name The base metric name
     * @param tags Sequence of dimensions for breaking down the name.
     * @return A new or existing distribution summary.
     */
    public DistributionSummary summary(String name, Iterable<Tag> tags) {
        return DistributionSummary.builder(name).tags(tags).register(this);
    }

    /**
     * Measures the distribution of samples.
     *
     * @param name The base metric name
     * @param tags MUST be an even number of arguments representing key/value pairs of tags.
     * @return A new or existing distribution summary.
     */
    public DistributionSummary summary(String name, String... tags) {
        return summary(name, Tags.of(tags));
    }

    /**
     * Measures the time taken for short tasks and the count of these tasks.
     *
     * @param name The base metric name
     * @param tags Sequence of dimensions for breaking down the name.
     * @return A new or existing timer.
     */
    public Timer timer(String name, Iterable<Tag> tags) {
        return Timer.builder(name).tags(tags).register(this);
    }

    /**
     * Measures the time taken for short tasks and the count of these tasks.
     *
     * @param name The base metric name
     * @param tags MUST be an even number of arguments representing key/value pairs of tags.
     * @return A new or existing timer.
     */
    public Timer timer(String name, String... tags) {
        return timer(name, Tags.of(tags));
    }

    /**
     * Access to less frequently used meter types and patterns.
     *
     * @return Access to additional meter types and patterns.
     */
    public More more() {
        return more;
    }

    /**
     * Register a gauge that reports the value of the object after the function
     * {@code f} is applied. The registration will keep a weak reference to the object so it will
     * not prevent garbage collection. Applying {@code f} on the object should be thread safe.
     * <p>
     * If multiple gauges are registered with the same id, then the values will be aggregated and
     * the sum will be reported. For example, registering multiple gauges for active threads in
     * a thread pool with the same id would produce a value that is the overall number
     * of active threads. For other behaviors, manage it on the user side and avoid multiple
     * registrations.
     *
     * @param name          Name of the gauge being registered.
     * @param tags          Sequence of dimensions for breaking down the name.
     * @param obj           State object used to compute a value.
     * @param valueFunction Function that produces an instantaneous gauge value from the state object.
     * @param <T>           The type of the state object from which the gauge value is extracted.
     * @return The number that was passed in so the registration can be done as part of an assignment
     * statement.
     */
    @Nullable
    public <T> T gauge(String name, Iterable<Tag> tags, @Nullable T obj, ToDoubleFunction<T> valueFunction) {
        Gauge.builder(name, obj, valueFunction).tags(tags).register(this);
        return obj;
    }

    /**
     * Register a gauge that reports the value of the {@link Number}.
     *
     * @param name   Name of the gauge being registered.
     * @param tags   Sequence of dimensions for breaking down the name.
     * @param number Thread-safe implementation of {@link Number} used to access the value.
     * @param <T>    The type of the number from which the gauge value is extracted.
     * @return The number that was passed in so the registration can be done as part of an assignment
     * statement.
     */
    @Nullable
    public <T extends Number> T gauge(String name, Iterable<Tag> tags, T number) {
        return gauge(name, tags, number, Number::doubleValue);
    }

    /**
     * Register a gauge that reports the value of the {@link Number}.
     *
     * @param name   Name of the gauge being registered.
     * @param number Thread-safe implementation of {@link Number} used to access the value.
     * @param <T>    The type of the state object from which the gauge value is extracted.
     * @return The number that was passed in so the registration can be done as part of an assignment
     * statement.
     */
    @Nullable
    public <T extends Number> T gauge(String name, T number) {
        return gauge(name, emptyList(), number);
    }

    /**
     * Register a gauge that reports the value of the object.
     *
     * @param name          Name of the gauge being registered.
     * @param obj           State object used to compute a value.
     * @param valueFunction Function that produces an instantaneous gauge value from the state object.
     * @param <T>           The type of the state object from which the gauge value is extracted.
     * @return The number that was passed in so the registration can be done as part of an assignment
     * statement.
     */
    @Nullable
    public <T> T gauge(String name, T obj, ToDoubleFunction<T> valueFunction) {
        return gauge(name, emptyList(), obj, valueFunction);
    }

    /**
     * Register a gauge that reports the size of the {@link Collection}. The registration
     * will keep a weak reference to the collection so it will not prevent garbage collection.
     * The collection implementation used should be thread safe. Note that calling
     * {@link Collection#size()} can be expensive for some collection implementations
     * and should be considered before registering.
     *
     * @param name       Name of the gauge being registered.
     * @param tags       Sequence of dimensions for breaking down the name.
     * @param collection Thread-safe implementation of {@link Collection} used to access the value.
     * @param <T>        The type of the state object from which the gauge value is extracted.
     * @return The number that was passed in so the registration can be done as part of an assignment
     * statement.
     */
    @Nullable
    public <T extends Collection<?>> T gaugeCollectionSize(String name, Iterable<Tag> tags, T collection) {
        return gauge(name, tags, collection, Collection::size);
    }

    /**
     * Register a gauge that reports the size of the {@link Map}. The registration
     * will keep a weak reference to the collection so it will not prevent garbage collection.
     * The collection implementation used should be thread safe. Note that calling
     * {@link Map#size()} can be expensive for some collection implementations
     * and should be considered before registering.
     *
     * @param name Name of the gauge being registered.
     * @param tags Sequence of dimensions for breaking down the name.
     * @param map  Thread-safe implementation of {@link Map} used to access the value.
     * @param <T>  The type of the state object from which the gauge value is extracted.
     * @return The number that was passed in so the registration can be done as part of an assignment
     * statement.
     */
    @Nullable
    public <T extends Map<?, ?>> T gaugeMapSize(String name, Iterable<Tag> tags, T map) {
        return gauge(name, tags, map, Map::size);
    }

    private <M extends Meter> M registerMeterIfNecessary(Class<M> meterClass, Meter.Id id, Function<Meter.Id, Meter> builder,
                                                         Function<Meter.Id, M> noopBuilder) {
        return registerMeterIfNecessary(meterClass, id, null, (id2, conf) -> builder.apply(id2), noopBuilder);
    }

    private <M extends Meter> M registerMeterIfNecessary(Class<M> meterClass, Meter.Id id,
                                                         @Nullable DistributionStatisticConfig config, BiFunction<Meter.Id, DistributionStatisticConfig, Meter> builder,
                                                         Function<Meter.Id, M> noopBuilder) {
        Meter.Id mappedId = id;
        for (MeterFilter filter : filters) {
            mappedId = filter.map(mappedId);
        }

        if (!accept(id)) {
            //noinspection unchecked
            return noopBuilder.apply(id);
        }

        if (config != null) {
            for (MeterFilter filter : filters) {
                DistributionStatisticConfig filteredConfig = filter.configure(mappedId, config);
                if (filteredConfig != null) {
                    config = filteredConfig;
                }
            }
        }

        Meter m = getOrCreateMeter(config, builder, mappedId, noopBuilder);

        if (!meterClass.isInstance(m)) {
            throw new IllegalArgumentException("There is already a registered meter of a different type with the same name");
        }

        //noinspection unchecked
        return (M) m;
    }

    private Meter getOrCreateMeter(@Nullable DistributionStatisticConfig config,
                                   BiFunction<Id, /*Nullable Generic*/ DistributionStatisticConfig, Meter> builder,
                                   Id mappedId, Function<Meter.Id, ? extends Meter> noopBuilder) {
        Meter m = meterMap.get(mappedId);

        if (m == null) {
            if (isClosed()) {
                return noopBuilder.apply(mappedId);
            }

            synchronized (meterMapLock) {
                m = meterMap.get(mappedId);

                if (m == null) {
                    m = builder.apply(mappedId, config);
                    register(mappedId, m);
                    for (Consumer<Meter> onAdd : meterAddedListeners) {
                        onAdd.accept(m);
                    }
                }
            }
        }

        return m;
    }

    private void register(Id id, Meter meter) {
        HashMap<Id, Meter> newMeterMap = new HashMap<>(meterMap);
        newMeterMap.put(id, meter);

        meterMap = Collections.unmodifiableMap(newMeterMap);
    }

    private boolean accept(Meter.Id id) {
        for (MeterFilter filter : filters) {
            switch (filter.accept(id)) {
                case DENY:
                    return false;
                case ACCEPT:
                    return true;
            }
        }

        return true;
    }

    /**
     * Access to configuration options for this registry.
     */
    public class Config {
        /**
         * Append a list of common tags to apply to all metrics reported to the monitoring system.
         *
         * @param tags Tags to add to every metric.
         * @return This configuration instance.
         */
        public Config commonTags(Iterable<Tag> tags) {
            meterFilter(MeterFilter.commonTags(tags));
            return this;
        }

        /**
         * Append a list of common tags to apply to all metrics reported to the monitoring system.
         * Must be an even number of arguments representing key/value pairs of tags.
         *
         * @param tags MUST be an even number of arguments representing key/value pairs of tags.
         * @return This configuration instance.
         */
        public Config commonTags(String... tags) {
            return commonTags(Tags.of(tags));
        }

        /**
         * Add a meter filter to the registry. Filters are applied in the order in which they are added.
         *
         * @param filter The filter to add to the registry.
         * @return This configuration instance.
         */
        public Config meterFilter(MeterFilter filter) {
            filters.add(filter);
            return this;
        }

        /**
         * Register an event listener for each meter added to the registry.
         *
         * @param meter The meter that has just been added
         * @return This configuration instance.
         */
        public Config onMeterAdded(Consumer<Meter> meter) {
            meterAddedListeners.add(meter);
            return this;
        }

        /**
         * Use the provided naming convention, overriding the default for your monitoring system.
         *
         * @param convention The naming convention to use.
         * @return This configuration instance.
         */
        public Config namingConvention(NamingConvention convention) {
            namingConvention = convention;
            return this;
        }

        /**
         * @return The naming convention currently in use on this registry.
         */
        public NamingConvention namingConvention() {
            return namingConvention;
        }

        /**
         * @return The clock used to measure durations of timers and long task timers (and sometimes
         * influences publishing behavior).
         */
        public Clock clock() {
            return clock;
        }

        /**
         * Sets the default pause detector to use for all timers in this registry.
         *
         * @param detector The pause detector to use.
         * @return This configuration instance.
         * @see io.micrometer.core.instrument.distribution.pause.NoPauseDetector
         * @see io.micrometer.core.instrument.distribution.pause.ClockDriftPauseDetector
         */
        public Config pauseDetector(PauseDetector detector) {
            pauseDetector = detector;
            return this;
        }

        /**
         * @return The pause detector that is currently in effect.
         */
        public PauseDetector pauseDetector() {
            return pauseDetector;
        }
    }

    /**
     * Additional, less commonly used meter types.
     */
    public class More {
        /**
         * Measures the time taken for long tasks.
         *
         * @param name Name of the gauge being registered.
         * @param tags MUST be an even number of arguments representing key/value pairs of tags.
         * @return A new or existing long task timer.
         */
        public LongTaskTimer longTaskTimer(String name, String... tags) {
            return longTaskTimer(name, Tags.of(tags));
        }

        /**
         * Measures the time taken for long tasks.
         *
         * @param name Name of the gauge being registered.
         * @param tags Sequence of dimensions for breaking down the name.
         * @return A new or existing long task timer.
         */
        public LongTaskTimer longTaskTimer(String name, Iterable<Tag> tags) {
            return LongTaskTimer.builder(name).tags(tags).register(MeterRegistry.this);
        }

        /**
         * Only used by {@link LongTaskTimer#builder(String)}.
         *
         * @param id The identifier for this long task timer.
         * @return A new or existing long task timer.
         */
        LongTaskTimer longTaskTimer(Meter.Id id) {
            return registerMeterIfNecessary(LongTaskTimer.class, id, id2 -> {
                Meter.Id withUnit = id2.withBaseUnit(getBaseTimeUnitStr());
                return newLongTaskTimer(withUnit);
            }, NoopLongTaskTimer::new);
        }

        /**
         * Tracks a monotonically increasing value, automatically incrementing the counter whenever
         * the value is observed.
         *
         * @param name          Name of the gauge being registered.
         * @param tags          Sequence of dimensions for breaking down the name.
         * @param obj           State object used to compute a value.
         * @param countFunction Function that produces a monotonically increasing counter value from the state object.
         * @param <T>           The type of the state object from which the counter value is extracted.
         * @return A new or existing function counter.
         */
        public <T> FunctionCounter counter(String name, Iterable<Tag> tags, T obj, ToDoubleFunction<T> countFunction) {
            return FunctionCounter.builder(name, obj, countFunction).tags(tags).register(MeterRegistry.this);
        }

        /**
         * Tracks a number, maintaining a weak reference on it.
         *
         * @param name   Name of the gauge being registered.
         * @param tags   Sequence of dimensions for breaking down the name.
         * @param number A monotonically increasing number to track.
         * @param <T>    The type of the state object from which the counter value is extracted.
         * @return A new or existing function counter.
         */
        public <T extends Number> FunctionCounter counter(String name, Iterable<Tag> tags, T number) {
            return FunctionCounter.builder(name, number, Number::doubleValue).tags(tags).register(MeterRegistry.this);
        }

        /**
         * Tracks a number, maintaining a weak reference on it.
         *
         * @param id            The identifier for this function counter.
         * @param obj           State object used to compute a value.
         * @param countFunction Function that produces a monotonically increasing counter value from the state object.
         * @param <T>           The type of the state object from which the counter value is extracted.
         * @return A new or existing function counter.
         */
        <T> FunctionCounter counter(Meter.Id id, T obj, ToDoubleFunction<T> countFunction) {
            return registerMeterIfNecessary(FunctionCounter.class, id, id2 -> newFunctionCounter(id2, obj, countFunction),
                    NoopFunctionCounter::new);
        }

        /**
         * A timer that tracks monotonically increasing functions for count and totalTime.
         *
         * @param name                  Name of the gauge being registered.
         * @param tags                  Sequence of dimensions for breaking down the name.
         * @param obj                   State object used to compute a value.
         * @param countFunction         Function that produces a monotonically increasing counter value from the state object.
         * @param totalTimeFunction     Function that produces a monotonically increasing total time value from the state object.
         * @param totalTimeFunctionUnit The base unit of time produced by the total time function.
         * @param <T>                   The type of the state object from which the function values are extracted.
         * @return A new or existing function timer.
         */
        public <T> FunctionTimer timer(String name, Iterable<Tag> tags, T obj,
                                       ToLongFunction<T> countFunction,
                                       ToDoubleFunction<T> totalTimeFunction,
                                       TimeUnit totalTimeFunctionUnit) {
            return FunctionTimer.builder(name, obj, countFunction, totalTimeFunction, totalTimeFunctionUnit)
                    .tags(tags).register(MeterRegistry.this);
        }

        /**
         * A timer that tracks monotonically increasing functions for count and totalTime.
         *
         * @param id                    The identifier for this function timer.
         * @param obj                   State object used to compute a value.
         * @param countFunction         Function that produces a monotonically increasing counter value from the state object.
         * @param totalTimeFunction     Function that produces a monotonically increasing total time value from the state object.
         * @param totalTimeFunctionUnit The base unit of time produced by the total time function.
         * @param <T>                   The type of the state object from which the function values are extracted.F
         * @return A new or existing function timer.
         */
        <T> FunctionTimer timer(Meter.Id id, T obj,
                                ToLongFunction<T> countFunction,
                                ToDoubleFunction<T> totalTimeFunction,
                                TimeUnit totalTimeFunctionUnit) {
            return registerMeterIfNecessary(FunctionTimer.class, id, id2 -> {
                Meter.Id withUnit = id2.withBaseUnit(getBaseTimeUnitStr());
                return newFunctionTimer(withUnit, obj, countFunction, totalTimeFunction, totalTimeFunctionUnit);
            }, NoopFunctionTimer::new);
        }

        /**
         * A gauge that tracks a time value, to be scaled to the monitoring system's base time unit.
         *
         * @param name             Name of the gauge being registered.
         * @param tags             Sequence of dimensions for breaking down the name.
         * @param obj              State object used to compute a value.
         * @param timeFunctionUnit The base unit of time produced by the total time function.
         * @param timeFunction     Function that produces a time value from the state object. This value may increase and decrease over time.
         * @param <T>              The type of the state object from which the gauge value is extracted.
         * @return A new or existing time gauge.
         */
        public <T> TimeGauge timeGauge(String name, Iterable<Tag> tags, T obj,
                                       TimeUnit timeFunctionUnit, ToDoubleFunction<T> timeFunction) {
            return TimeGauge.builder(name, obj, timeFunctionUnit, timeFunction).tags(tags).register(MeterRegistry.this);
        }

        /**
         * A gauge that tracks a time value, to be scaled to the monitoring system's base time unit.
         *
         * @param id               The identifier for this time gauge.
         * @param obj              State object used to compute a value.
         * @param timeFunctionUnit The base unit of time produced by the total time function.
         * @param timeFunction     Function that produces a time value from the state object. This value may increase and decrease over time.
         * @param <T>              The type of the state object from which the gauge value is extracted.
         * @return A new or existing time gauge.
         */
        <T> TimeGauge timeGauge(Meter.Id id, T obj, TimeUnit timeFunctionUnit, ToDoubleFunction<T> timeFunction) {
            return registerMeterIfNecessary(TimeGauge.class, id, id2 -> newTimeGauge(id2, obj, timeFunctionUnit, timeFunction), NoopTimeGauge::new);
        }
    }

    /**
     * Closes this registry, releasing any resources in the process. Once closed, this registry will no longer
     * accept new meters and any publishing activity will cease.
     */
    @Override
    public void close() {
        if (closed.compareAndSet(false, true)) {
            synchronized (meterMapLock) {
                for (Meter meter : meterMap.values()) {
                    meter.close();
                }
            }
        }
    }

    /**
     * If the registry is closed, it will no longer accept new meters and any publishing activity will cease.
     *
     * @return {@code true} if this registry is closed.
     */
    public boolean isClosed() {
        return closed.get();
    }
}<|MERGE_RESOLUTION|>--- conflicted
+++ resolved
@@ -311,11 +311,7 @@
      * @return A new search.
      */
     public Search find(String name) {
-<<<<<<< HEAD
-        return Search.search(this).name(name);
-=======
         return Search.in(this).name(name);
->>>>>>> 59e8bfd9
     }
 
     /**
@@ -326,11 +322,7 @@
      * @return A new search.
      */
     public RequiredSearch get(String name) {
-<<<<<<< HEAD
-        return RequiredSearch.search(this).name(name);
-=======
         return RequiredSearch.in(this).name(name);
->>>>>>> 59e8bfd9
     }
 
     /**
